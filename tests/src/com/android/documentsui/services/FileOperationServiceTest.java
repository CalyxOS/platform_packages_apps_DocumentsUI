/*
 * Copyright (C) 2015 The Android Open Source Project
 *
 * Licensed under the Apache License, Version 2.0 (the "License");
 * you may not use this file except in compliance with the License.
 * You may obtain a copy of the License at
 *
 *      http://www.apache.org/licenses/LICENSE-2.0
 *
 * Unless required by applicable law or agreed to in writing, software
 * distributed under the License is distributed on an "AS IS" BASIS,
 * WITHOUT WARRANTIES OR CONDITIONS OF ANY KIND, either express or implied.
 * See the License for the specific language governing permissions and
 * limitations under the License.
 */

package com.android.documentsui.services;

import static com.android.documentsui.services.FileOperationService.OPERATION_COPY;
import static com.android.documentsui.services.FileOperationService.OPERATION_DELETE;
import static com.android.documentsui.services.FileOperations.createBaseIntent;
import static com.android.documentsui.services.FileOperations.createJobId;

import static com.google.android.collect.Lists.newArrayList;

import android.content.Context;
import android.content.Intent;
import android.net.Uri;
import android.test.ServiceTestCase;
import android.test.suitebuilder.annotation.MediumTest;

import com.android.documentsui.ClipDetails;
import com.android.documentsui.model.DocumentInfo;
import com.android.documentsui.model.DocumentStack;
import com.android.documentsui.services.Job.Listener;
<<<<<<< HEAD
import com.android.documentsui.testing.TestHandler;
=======
import com.android.documentsui.testing.ClipDetailsFactory;
import com.android.documentsui.testing.TestHandler;
import com.android.documentsui.testing.TestScheduledExecutorService;
>>>>>>> b1163292

import java.util.ArrayList;
import java.util.List;

@MediumTest
public class FileOperationServiceTest extends ServiceTestCase<FileOperationService> {

    private static final Uri SRC_PARENT =
            Uri.parse("content://com.android.documentsui.testing/parent");
    private static final DocumentInfo ALPHA_DOC = createDoc("alpha");
    private static final DocumentInfo BETA_DOC = createDoc("alpha");
    private static final DocumentInfo GAMMA_DOC = createDoc("gamma");
    private static final DocumentInfo DELTA_DOC = createDoc("delta");

    private FileOperationService mService;
    private TestScheduledExecutorService mExecutor;
    private TestScheduledExecutorService mDeletionExecutor;
    private TestHandler mHandler;
    private TestJobFactory mJobFactory;

    public FileOperationServiceTest() {
        super(FileOperationService.class);
    }

    @Override
    protected void setUp() throws Exception {
        super.setUp();
        setupService();  // must be called first for our test setup to work correctly.

        mExecutor = new TestScheduledExecutorService();
        mDeletionExecutor = new TestScheduledExecutorService();
        mHandler = new TestHandler();
        mJobFactory = new TestJobFactory();

        // Install test doubles.
        mService = getService();

        assertNull(mService.executor);
        mService.executor = mExecutor;

        assertNull(mService.deletionExecutor);
        mService.deletionExecutor = mDeletionExecutor;

        assertNull(mService.handler);
        mService.handler = mHandler;

        assertNull(mService.jobFactory);
        mService.jobFactory = mJobFactory;
    }

    public void testRunsCopyJobs() throws Exception {
        startService(createCopyIntent(newArrayList(ALPHA_DOC), BETA_DOC));
        startService(createCopyIntent(newArrayList(GAMMA_DOC), DELTA_DOC));

        mExecutor.runAll();
        mJobFactory.assertAllCopyJobsStarted();
    }

    public void testRunsCopyJobs_AfterExceptionInJobCreation() throws Exception {
<<<<<<< HEAD
        startService(createCopyIntent(new ArrayList<DocumentInfo>(), BETA_DOC));
=======
        try {
            startService(createCopyIntent(new ArrayList<>(), BETA_DOC));
        } catch(AssertionError e) {
            // Expected AssertionError
        }
>>>>>>> b1163292
        startService(createCopyIntent(newArrayList(GAMMA_DOC), DELTA_DOC));

        mJobFactory.assertJobsCreated(1);

        mExecutor.runAll();
        mJobFactory.assertAllCopyJobsStarted();
    }

    public void testRunsCopyJobs_AfterFailure() throws Exception {
        startService(createCopyIntent(newArrayList(ALPHA_DOC), BETA_DOC));
        startService(createCopyIntent(newArrayList(GAMMA_DOC), DELTA_DOC));

        mJobFactory.copyJobs.get(0).fail(ALPHA_DOC);
<<<<<<< HEAD

        mExecutor.runAll();
        mJobFactory.assertAllCopyJobsStarted();
    }

    public void testRunsCopyJobs_notRunsDeleteJobs() throws Exception {
        startService(createCopyIntent(newArrayList(ALPHA_DOC), BETA_DOC));
        startService(createDeleteIntent(newArrayList(GAMMA_DOC)));

        mExecutor.runAll();
        mJobFactory.assertNoDeleteJobsStarted();
    }

    public void testRunsDeleteJobs() throws Exception {
        startService(createDeleteIntent(newArrayList(ALPHA_DOC)));

        mDeletionExecutor.runAll();
        mJobFactory.assertAllDeleteJobsStarted();
    }

    public void testRunsDeleteJobs_NotRunsCopyJobs() throws Exception {
        startService(createCopyIntent(newArrayList(ALPHA_DOC), BETA_DOC));
        startService(createDeleteIntent(newArrayList(GAMMA_DOC)));

        mDeletionExecutor.runAll();
        mJobFactory.assertNoCopyJobsStarted();
    }
=======
>>>>>>> b1163292

    public void testUpdatesNotification() throws Exception {
        startService(createCopyIntent(newArrayList(ALPHA_DOC), BETA_DOC));
        mExecutor.runAll();
<<<<<<< HEAD
=======
        mJobFactory.assertAllCopyJobsStarted();
    }

    public void testRunsCopyJobs_notRunsDeleteJobs() throws Exception {
        startService(createCopyIntent(newArrayList(ALPHA_DOC), BETA_DOC));
        startService(createDeleteIntent(newArrayList(GAMMA_DOC)));

        mExecutor.runAll();
        mJobFactory.assertNoDeleteJobsStarted();
    }

    public void testRunsDeleteJobs() throws Exception {
        startService(createDeleteIntent(newArrayList(ALPHA_DOC)));

        mDeletionExecutor.runAll();
        mJobFactory.assertAllDeleteJobsStarted();
    }

    public void testRunsDeleteJobs_NotRunsCopyJobs() throws Exception {
        startService(createCopyIntent(newArrayList(ALPHA_DOC), BETA_DOC));
        startService(createDeleteIntent(newArrayList(GAMMA_DOC)));

        mDeletionExecutor.runAll();
        mJobFactory.assertNoCopyJobsStarted();
    }

    public void testUpdatesNotification() throws Exception {
        startService(createCopyIntent(newArrayList(ALPHA_DOC), BETA_DOC));
        mExecutor.runAll();
>>>>>>> b1163292

        // Assert monitoring continues until job is done
        assertTrue(mHandler.hasScheduledMessage());
        // Two notifications -- one for setup; one for progress
        assertEquals(2, mJobFactory.copyJobs.get(0).getNumOfNotifications());
    }

    public void testStopsUpdatingNotificationAfterFinished() throws Exception {
        startService(createCopyIntent(newArrayList(ALPHA_DOC), BETA_DOC));
        mExecutor.runAll();

        mHandler.dispatchNextMessage();
        // Assert monitoring stops once job is completed.
        assertFalse(mHandler.hasScheduledMessage());

        // Assert no more notification is generated after finish.
        assertEquals(2, mJobFactory.copyJobs.get(0).getNumOfNotifications());

    }

    public void testHoldsWakeLockWhileWorking() throws Exception {
        startService(createCopyIntent(newArrayList(ALPHA_DOC), BETA_DOC));

        assertTrue(mService.holdsWakeLock());
    }

    public void testReleasesWakeLock_AfterSuccess() throws Exception {
        startService(createCopyIntent(newArrayList(ALPHA_DOC), BETA_DOC));

        assertTrue(mService.holdsWakeLock());
        mExecutor.runAll();
        assertFalse(mService.holdsWakeLock());
    }

    public void testReleasesWakeLock_AfterFailure() throws Exception {
        startService(createCopyIntent(newArrayList(ALPHA_DOC), BETA_DOC));

        assertTrue(mService.holdsWakeLock());
        mExecutor.runAll();
        assertFalse(mService.holdsWakeLock());
    }

    public void testShutdownStopsExecutor_AfterSuccess() throws Exception {
        startService(createCopyIntent(newArrayList(ALPHA_DOC), BETA_DOC));

        mExecutor.assertAlive();
        mDeletionExecutor.assertAlive();

        mExecutor.runAll();
        shutdownService();

        assertExecutorsShutdown();
    }

    public void testShutdownStopsExecutor_AfterMixedFailures() throws Exception {
        startService(createCopyIntent(newArrayList(ALPHA_DOC), BETA_DOC));
        startService(createCopyIntent(newArrayList(GAMMA_DOC), DELTA_DOC));

        mJobFactory.copyJobs.get(0).fail(ALPHA_DOC);

        mExecutor.runAll();
        shutdownService();

        assertExecutorsShutdown();
    }

    public void testShutdownStopsExecutor_AfterTotalFailure() throws Exception {
        startService(createCopyIntent(newArrayList(ALPHA_DOC), BETA_DOC));
        startService(createCopyIntent(newArrayList(GAMMA_DOC), DELTA_DOC));

        mJobFactory.copyJobs.get(0).fail(ALPHA_DOC);
        mJobFactory.copyJobs.get(1).fail(GAMMA_DOC);

        mExecutor.runAll();
        shutdownService();

        assertExecutorsShutdown();
    }

    private Intent createCopyIntent(ArrayList<DocumentInfo> files, DocumentInfo dest)
            throws Exception {
        DocumentStack stack = new DocumentStack();
        stack.push(dest);

        List<Uri> uris = new ArrayList<>(files.size());
        for (DocumentInfo file: files) {
            uris.add(file.derivedUri);
        }

        ClipDetails details =
                ClipDetailsFactory.createClipDetails(OPERATION_COPY, SRC_PARENT, uris);

        return createBaseIntent(getContext(), createJobId(), details, stack);
    }

    private Intent createDeleteIntent(ArrayList<DocumentInfo> files) {
        DocumentStack stack = new DocumentStack();

        List<Uri> uris = new ArrayList<>(files.size());
        for (DocumentInfo file: files) {
            uris.add(file.derivedUri);
        }

        ClipDetails details =
                ClipDetailsFactory.createClipDetails(OPERATION_DELETE, SRC_PARENT, uris);

        return createBaseIntent(getContext(), createJobId(), details, stack);
    }

    private Intent createDeleteIntent(ArrayList<DocumentInfo> files) {
        DocumentStack stack = new DocumentStack();

        return createBaseIntent(OPERATION_DELETE, getContext(), createJobId(), files, stack);
    }

    private static DocumentInfo createDoc(String name) {
        // Doesn't need to be valid content Uri, just some urly looking thing.
        Uri uri = new Uri.Builder()
                .scheme("content")
                .authority("com.android.documentsui.testing")
                .path(name)
                .build();

        return createDoc(uri);
    }

    private static DocumentInfo createDoc(Uri destination) {
        DocumentInfo destDoc = new DocumentInfo();
        destDoc.derivedUri = destination;
        return destDoc;
    }

    private void assertExecutorsShutdown() {
        mExecutor.assertShutdown();
        mDeletionExecutor.assertShutdown();
    }

    private final class TestJobFactory extends Job.Factory {

        private final List<TestJob> copyJobs = new ArrayList<>();
        private final List<TestJob> deleteJobs = new ArrayList<>();
<<<<<<< HEAD

        private Runnable mJobRunnable = () -> {
            // The following statement is executed concurrently to Job.start() in real situation.
            // Call it in TestJob.start() to mimic this behavior.
            mHandler.dispatchNextMessage();
        };

        void assertAllCopyJobsStarted() {
            for (TestJob job : copyJobs) {
=======

        private Runnable mJobRunnable = () -> {
            // The following statement is executed concurrently to Job.start() in real situation.
            // Call it in TestJob.start() to mimic this behavior.
            mHandler.dispatchNextMessage();
        };

        void assertAllCopyJobsStarted() {
            for (TestJob job : copyJobs) {
                job.assertStarted();
            }
        }

        void assertAllDeleteJobsStarted() {
            for (TestJob job : deleteJobs) {
>>>>>>> b1163292
                job.assertStarted();
            }
        }

<<<<<<< HEAD
        void assertAllDeleteJobsStarted() {
            for (TestJob job : deleteJobs) {
                job.assertStarted();
            }
        }

=======
>>>>>>> b1163292
        void assertNoCopyJobsStarted() {
            for (TestJob job : copyJobs) {
                job.assertNotStarted();
            }
        }

        void assertNoDeleteJobsStarted() {
            for (TestJob job : deleteJobs) {
                job.assertNotStarted();
            }
        }

        void assertJobsCreated(int expected) {
            assertEquals(expected, copyJobs.size() + deleteJobs.size());
        }

        @Override
        Job createCopy(Context service, Context appContext, Listener listener, String id,
                DocumentStack stack, ClipDetails details) {

            if (details.getItemCount() == 0) {
                throw new RuntimeException("Empty srcs not supported!");
            }

            TestJob job = new TestJob(
                    service, appContext, listener, id, stack, details, mJobRunnable);
            copyJobs.add(job);
            return job;
        }

        @Override
        Job createDelete(Context service, Context appContext, Listener listener, String id,
                DocumentStack stack, ClipDetails details) {

            if (details.getItemCount() == 0) {
                throw new RuntimeException("Empty srcs not supported!");
            }

            TestJob job = new TestJob(
<<<<<<< HEAD
                    service, appContext, listener, OPERATION_COPY, id, stack, mJobRunnable);
            copyJobs.add(job);
            return job;
        }

        @Override
        Job createDelete(Context service, Context appContext, Listener listener, String id,
                DocumentStack stack, List<DocumentInfo> srcs, DocumentInfo srcParent) {

            if (srcs.isEmpty()) {
                throw new RuntimeException("Empty srcs not supported!");
            }

            TestJob job = new TestJob(
                    service, appContext, listener, OPERATION_DELETE, id, stack, mJobRunnable);
=======
                    service, appContext, listener, id, stack, details, mJobRunnable);
>>>>>>> b1163292
            deleteJobs.add(job);

            return job;
        }
    }
}<|MERGE_RESOLUTION|>--- conflicted
+++ resolved
@@ -33,13 +33,9 @@
 import com.android.documentsui.model.DocumentInfo;
 import com.android.documentsui.model.DocumentStack;
 import com.android.documentsui.services.Job.Listener;
-<<<<<<< HEAD
-import com.android.documentsui.testing.TestHandler;
-=======
 import com.android.documentsui.testing.ClipDetailsFactory;
 import com.android.documentsui.testing.TestHandler;
 import com.android.documentsui.testing.TestScheduledExecutorService;
->>>>>>> b1163292
 
 import java.util.ArrayList;
 import java.util.List;
@@ -99,15 +95,11 @@
     }
 
     public void testRunsCopyJobs_AfterExceptionInJobCreation() throws Exception {
-<<<<<<< HEAD
-        startService(createCopyIntent(new ArrayList<DocumentInfo>(), BETA_DOC));
-=======
         try {
             startService(createCopyIntent(new ArrayList<>(), BETA_DOC));
         } catch(AssertionError e) {
             // Expected AssertionError
         }
->>>>>>> b1163292
         startService(createCopyIntent(newArrayList(GAMMA_DOC), DELTA_DOC));
 
         mJobFactory.assertJobsCreated(1);
@@ -121,7 +113,6 @@
         startService(createCopyIntent(newArrayList(GAMMA_DOC), DELTA_DOC));
 
         mJobFactory.copyJobs.get(0).fail(ALPHA_DOC);
-<<<<<<< HEAD
 
         mExecutor.runAll();
         mJobFactory.assertAllCopyJobsStarted();
@@ -149,44 +140,10 @@
         mDeletionExecutor.runAll();
         mJobFactory.assertNoCopyJobsStarted();
     }
-=======
->>>>>>> b1163292
 
     public void testUpdatesNotification() throws Exception {
         startService(createCopyIntent(newArrayList(ALPHA_DOC), BETA_DOC));
         mExecutor.runAll();
-<<<<<<< HEAD
-=======
-        mJobFactory.assertAllCopyJobsStarted();
-    }
-
-    public void testRunsCopyJobs_notRunsDeleteJobs() throws Exception {
-        startService(createCopyIntent(newArrayList(ALPHA_DOC), BETA_DOC));
-        startService(createDeleteIntent(newArrayList(GAMMA_DOC)));
-
-        mExecutor.runAll();
-        mJobFactory.assertNoDeleteJobsStarted();
-    }
-
-    public void testRunsDeleteJobs() throws Exception {
-        startService(createDeleteIntent(newArrayList(ALPHA_DOC)));
-
-        mDeletionExecutor.runAll();
-        mJobFactory.assertAllDeleteJobsStarted();
-    }
-
-    public void testRunsDeleteJobs_NotRunsCopyJobs() throws Exception {
-        startService(createCopyIntent(newArrayList(ALPHA_DOC), BETA_DOC));
-        startService(createDeleteIntent(newArrayList(GAMMA_DOC)));
-
-        mDeletionExecutor.runAll();
-        mJobFactory.assertNoCopyJobsStarted();
-    }
-
-    public void testUpdatesNotification() throws Exception {
-        startService(createCopyIntent(newArrayList(ALPHA_DOC), BETA_DOC));
-        mExecutor.runAll();
->>>>>>> b1163292
 
         // Assert monitoring continues until job is done
         assertTrue(mHandler.hasScheduledMessage());
@@ -294,12 +251,6 @@
                 ClipDetailsFactory.createClipDetails(OPERATION_DELETE, SRC_PARENT, uris);
 
         return createBaseIntent(getContext(), createJobId(), details, stack);
-    }
-
-    private Intent createDeleteIntent(ArrayList<DocumentInfo> files) {
-        DocumentStack stack = new DocumentStack();
-
-        return createBaseIntent(OPERATION_DELETE, getContext(), createJobId(), files, stack);
     }
 
     private static DocumentInfo createDoc(String name) {
@@ -328,7 +279,6 @@
 
         private final List<TestJob> copyJobs = new ArrayList<>();
         private final List<TestJob> deleteJobs = new ArrayList<>();
-<<<<<<< HEAD
 
         private Runnable mJobRunnable = () -> {
             // The following statement is executed concurrently to Job.start() in real situation.
@@ -338,36 +288,16 @@
 
         void assertAllCopyJobsStarted() {
             for (TestJob job : copyJobs) {
-=======
-
-        private Runnable mJobRunnable = () -> {
-            // The following statement is executed concurrently to Job.start() in real situation.
-            // Call it in TestJob.start() to mimic this behavior.
-            mHandler.dispatchNextMessage();
-        };
-
-        void assertAllCopyJobsStarted() {
-            for (TestJob job : copyJobs) {
                 job.assertStarted();
             }
         }
 
-        void assertAllDeleteJobsStarted() {
-            for (TestJob job : deleteJobs) {
->>>>>>> b1163292
-                job.assertStarted();
-            }
-        }
-
-<<<<<<< HEAD
         void assertAllDeleteJobsStarted() {
             for (TestJob job : deleteJobs) {
                 job.assertStarted();
             }
         }
 
-=======
->>>>>>> b1163292
         void assertNoCopyJobsStarted() {
             for (TestJob job : copyJobs) {
                 job.assertNotStarted();
@@ -407,28 +337,10 @@
             }
 
             TestJob job = new TestJob(
-<<<<<<< HEAD
-                    service, appContext, listener, OPERATION_COPY, id, stack, mJobRunnable);
-            copyJobs.add(job);
+                    service, appContext, listener, id, stack, details, mJobRunnable);
+            deleteJobs.add(job);
+
             return job;
         }
-
-        @Override
-        Job createDelete(Context service, Context appContext, Listener listener, String id,
-                DocumentStack stack, List<DocumentInfo> srcs, DocumentInfo srcParent) {
-
-            if (srcs.isEmpty()) {
-                throw new RuntimeException("Empty srcs not supported!");
-            }
-
-            TestJob job = new TestJob(
-                    service, appContext, listener, OPERATION_DELETE, id, stack, mJobRunnable);
-=======
-                    service, appContext, listener, id, stack, details, mJobRunnable);
->>>>>>> b1163292
-            deleteJobs.add(job);
-
-            return job;
-        }
     }
 }