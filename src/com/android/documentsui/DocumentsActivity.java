--- conflicted
+++ resolved
@@ -517,13 +517,8 @@
         @Override
         protected void finish(Void result) {
             mState.restored = true;
-<<<<<<< HEAD
-            mOwner.refreshCurrentRootAndDirectory(ANIM_NONE);
+            mOwner.refreshCurrentRootAndDirectory(AnimationView.ANIM_NONE);
             mOwner.onStackRestored(mRestoredStack, mExternal);
-=======
-            mState.external = mExternal;
-            mOwner.refreshCurrentRootAndDirectory(AnimationView.ANIM_NONE);
->>>>>>> fb4fd2f1
         }
     }
 
